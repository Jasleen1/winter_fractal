use std::{marker::PhantomData, usize};

use fractal_indexer::{hash_values, snark_keys::*};
use fractal_utils::polynomial_utils::*;
use models::r1cs::Matrix;

use crate::{errors::ProverError, sumcheck_prover::*, LayeredProver, LayeredSubProver};
use fractal_accumulator::accumulator::Accumulator;
use fractal_utils::channel::DefaultFractalProverChannel;

use fractal_proofs::{
    batch_inversion, fft, polynom, LayeredLincheckProof, LincheckProof, OracleQueries,
    TopLevelProof, TryInto,
};

use fractal_utils::FractalProverOptions;
use winter_crypto::{
    BatchMerkleProof, ElementHasher, Hasher, MerkleTree, MerkleTreeError, RandomCoin,
};
use winter_fri::ProverChannel;
use winter_math::{FieldElement, StarkField};
use winter_utils::transpose_slice;

use crate::{errors::LincheckError, log::debug};

const n: usize = 1;
/// This is the modular prover for Fractal's Lincheck.
pub struct LincheckProver<
    B: StarkField,
    E: FieldElement<BaseField = B>,
    H: ElementHasher + ElementHasher<BaseField = B>,
> {
    prover_matrix_index: ProverMatrixIndex<B, E>,
    f_1_poly_coeffs: Vec<B>,
    f_2_poly_coeffs: Vec<B>,
    _h: PhantomData<H>,
    _e: PhantomData<E>,
    current_layer: usize,
    t_alpha: Option<Vec<E>>,
    alpha: Option<E>,
}

impl<
        B: StarkField,
        E: FieldElement<BaseField = B>,
        H: ElementHasher + ElementHasher<BaseField = B>,
    > LincheckProver<B, E, H>
{
    /// Create a new fractal lincheck prover
    pub fn new(
        prover_matrix_index: ProverMatrixIndex<B, E>,
        f_1_poly_coeffs: Vec<B>,
        f_2_poly_coeffs: Vec<B>,
    ) -> Self {
        LincheckProver {
            prover_matrix_index: prover_matrix_index,
            f_1_poly_coeffs,
            f_2_poly_coeffs,
            _h: PhantomData,
            _e: PhantomData,
            current_layer: 0,
            t_alpha: None,
            alpha: None,
        }
    }

    #[cfg_attr(feature = "flame_it", flame("lincheck_prover"))]
    fn lincheck_layer_one(
        &mut self,
        query: E,
        accumulator: &mut Accumulator<B, E, H>,
        options: &FractalProverOptions<B>,
    ) -> Result<(), ProverError> {
        self.alpha = Some(query);
        let t_alpha = self.generate_t_alpha(query, options);
        debug!("t_alpha degree: {}", &t_alpha.len() - 1);
        accumulator.add_polynomial_e(t_alpha.clone(), options.size_subgroup_h - 1);
        self.t_alpha = Some(t_alpha.clone());

        let poly_prod_coeffs = self.generate_poly_prod(query, &t_alpha, options);
        debug!(
            "poly_prod_coeffs degree {}",
            polynom::degree_of(&poly_prod_coeffs)
        );

        let g_degree = options.h_domain.len() - 2;
        let e_degree = options.h_domain.len() - 1;

        let mut product_sumcheck_prover = RationalSumcheckProver::<B, E, H>::new(
            poly_prod_coeffs.clone(),
            vec![E::ONE],
            E::ZERO,
            options.eta,
            g_degree,
            e_degree,
        );

        product_sumcheck_prover.run_next_layer(
            query,
            accumulator,
            &options.h_domain,
            &options.h_domain_inv_twiddles,
        )?;
        Ok(())
    }

    #[cfg_attr(feature = "flame_it", flame("lincheck_prover"))]
    fn lincheck_layer_two(
        &self,
        query: E,
        accumulator: &mut Accumulator<B, E, H>,
        options: &FractalProverOptions<B>,
    ) {
        let beta = query;
        let alpha = self.alpha.unwrap();
        debug!(
            "Alpha and beta in lincheck prover l2 = {:?}, {:?}",
            alpha, beta
        );
        // t_alpha is the only state we need to retain from layer 1
        // if we wanted to be really fancy, we could extract this from the accumulator...
        let gamma = polynom::eval(&self.t_alpha.as_ref().unwrap(), beta);
        let matrix_proof_numerator = polynom::mul_by_scalar(
            &self
                .prover_matrix_index
                .val_poly
                .iter()
                .map(|i| E::from(*i))
                .collect::<Vec<E>>(),
            compute_vanishing_poly(alpha, E::from(options.eta), options.size_subgroup_h)
                * compute_vanishing_poly(beta, E::from(options.eta), options.size_subgroup_h),
        );
        let mut alpha_minus_row =
            polynom::mul_by_scalar(&self.prover_matrix_index.row_poly, -B::ONE)
                .iter()
                .map(|i| E::from(*i))
                .collect::<Vec<E>>();
        alpha_minus_row[0] += alpha;
        let mut beta_minus_col =
            polynom::mul_by_scalar(&self.prover_matrix_index.col_poly, -B::ONE)
                .iter()
                .map(|i| E::from(*i))
                .collect::<Vec<E>>();
        beta_minus_col[0] += beta;

        let mut alpha_minus_col =
            polynom::mul_by_scalar(&self.prover_matrix_index.col_poly, -B::ONE)
                .iter()
                .map(|i| E::from(*i))
                .collect::<Vec<E>>();
        alpha_minus_col[0] += alpha;
        let mut beta_minus_row =
            polynom::mul_by_scalar(&self.prover_matrix_index.row_poly, -B::ONE)
                .iter()
                .map(|i| E::from(*i))
                .collect::<Vec<E>>();
        beta_minus_row[0] += beta;

        //let matrix_proof_denominator = polynom::mul(&alpha_minus_row, &beta_minus_col);
        let matrix_proof_denominator = polynom::mul(&alpha_minus_col, &beta_minus_row);

        //matrix_proof_numerator/matrix_proof_denominator should evaluate to gamma when summed over K. Let's double check this
        // let mut mat_sum = E::ZERO;
        // for k in self.options.summing_domain.iter() {
        //     let temp = polynom::eval(&matrix_proof_numerator, E::from(*k))
        //         / polynom::eval(&matrix_proof_denominator, E::from(*k));
        //     mat_sum += temp;
        // }

        let mut matrix_sumcheck_prover = RationalSumcheckProver::<B, E, H>::new(
            matrix_proof_numerator,
            matrix_proof_denominator,
            gamma,
            options.eta_k,
            options.summing_domain.len() - 2,
            2 * options.summing_domain.len() - 3,
        );

        matrix_sumcheck_prover
            .run_next_layer(
                query,
                accumulator,
                &options.summing_domain,
                &options.k_domain_inv_twiddles,
            )
            .unwrap();
    }

    pub(crate) fn retrieve_gamma(&self, beta: E) -> Result<E, LincheckError> {
        let t_alpha = self
            .t_alpha
            .clone()
            .ok_or(LincheckError::GammaCompErr("t_alpha not set".to_string()))?;
        Ok(polynom::eval(&t_alpha, beta))
    }

    /*#[cfg_attr(feature = "flame_it", flame("lincheck_prover"))]
    pub fn generate_t_alpha(&self, t_evals: Vec<E>, options: &FractalProverOptions<B>) -> Vec<E> {
        let mut t_alpha_eval_domain_poly: Vec<E> = t_evals.clone().to_vec();
        // let twiddles_evaluation_domain: Vec<B> =
        //     fft::get_inv_twiddles(options.evaluation_domain.len());
        fft::interpolate_poly(
            &mut t_alpha_eval_domain_poly,
            &options.l_domain_inv_twiddles,
        );
        t_alpha_eval_domain_poly
    }*/

    /*#[cfg_attr(feature = "flame_it", flame("lincheck_prover"))]
    pub fn generate_t_alpha_evals(&self, alpha: E, options: &FractalProverOptions<B>) -> Vec<E> {
        let poly = self.generate_t_alpha2(alpha, options);
        let evaluation_domain_e: Vec<E> = options
             .evaluation_domain
             .iter()
             .map(|i| E::from(*i))
             .collect();
        polynom::eval_many(&poly, &evaluation_domain_e)
    }*/

    /// The polynomial t_alpha(X) = u_M(X, alpha).
    /// We also know that u_M(X, alpha) = M_star(X, alpha).
    /// Further, M_star(X, Y) =
    /// sum_{k in summing domain} (v_H(X)/ (X - row(k))) * (v_H(Y)/ (Y - col(k))) * val(k).
    /// Fixing Y = alpha, this gives us t_alpha(X) = sum_k (v_H(X)/ (X - row(k))) * (v_H(alpha)/ (alpha - col(k))) * val(k).
    /// = v_H(alpha) * sum_k (v_H(X)/ (X - row(k))) * (val(k)/ (alpha - col(k)))
    #[cfg_attr(feature = "flame_it", flame("lincheck_prover"))]
<<<<<<< HEAD
    pub fn generate_t_alpha(&self, alpha: E, options: &FractalProverOptions<B>) -> Vec<E> {
        let v_h_alpha =
            compute_vanishing_poly(alpha.clone(), E::from(options.eta), options.size_subgroup_h);
        let v_h_x = get_vanishing_poly(options.eta, options.size_subgroup_h);

        let col_evals =
            polynom::eval_many(&self.prover_matrix_index.col_poly, &options.summing_domain);
        let val_evals =
            polynom::eval_many(&self.prover_matrix_index.val_poly, &options.summing_domain);
        let mut denom_terms: Vec<E> = col_evals
            .iter()
            .map(|col_eval| alpha - E::from(*col_eval))
            .collect();
        denom_terms = batch_inversion(&denom_terms);
        // This computes the term val(k) / (alpha - col(k))
        let coefficient_values: Vec<E> = (0..options.summing_domain.len())
            .into_iter()
            .map(|id| E::from(val_evals[id]) * denom_terms[id])
            .collect();

        let mut sum_without_v_h_alpha = vec![];
        let row_evals =
            polynom::eval_many(&self.prover_matrix_index.row_poly, &options.summing_domain);

        for x_val_id in 0..options.summing_domain.len(){
            // this division calculates (v_H(X)/ (X - row(k)))
            let div_res_b = polynom::syn_div(&v_h_x, 1, row_evals[x_val_id]);
            let div_res: Vec<E> = div_res_b.iter().map(|c| E::from(*c)).collect();
            // term = (v_H(X)/ (X - row(k))) * (val(k)/ (alpha - col(k)))
            let term = polynom::mul_by_scalar(&div_res, coefficient_values[x_val_id]);
            sum_without_v_h_alpha = polynom::add(&sum_without_v_h_alpha, &term);
        }
        polynom::mul_by_scalar(&sum_without_v_h_alpha, v_h_alpha)
    }
     
    /*#[cfg_attr(feature = "flame_it", flame("lincheck_prover"))]
    pub fn generate_t_alpha_evals(&self, alpha: E, options: &FractalProverOptions<B>) -> Vec<E> {
=======
    pub(crate) fn generate_t_alpha_evals(
        &self,
        alpha: E,
        options: &FractalProverOptions<B>,
    ) -> Vec<E> {
>>>>>>> 0326ef01
        // Lets get the coefficients (val(k)/ (alpha - col(k))
        // for all values of k, since these don't change with X.
        let col_evals =
            polynom::eval_many(&self.prover_matrix_index.col_poly, &options.summing_domain);
        let val_evals =
            polynom::eval_many(&self.prover_matrix_index.val_poly, &options.summing_domain);
        let mut denom_terms: Vec<E> = col_evals
            .iter()
            .map(|col_eval| alpha - E::from(*col_eval))
            .collect();
        denom_terms = batch_inversion(&denom_terms);
        // This computes the term val(k) / (alpha - col(k))
        let coefficient_values: Vec<E> = (0..options.summing_domain.len())
            .into_iter()
            .map(|id| E::from(val_evals[id]) * denom_terms[id])
            .collect();

        // This is the v_h(alpha) term, which only needs to be computed once.
        let v_h_alpha =
            compute_vanishing_poly(alpha.clone(), E::from(options.eta), options.size_subgroup_h);
        //let v_h_alpha = vanishing_poly_for_mult_subgroup(self.alpha, self.options.size_subgroup_h);
        // Now we compute the terms sum_k (v_H(X)/ (X - row(k))) * (val(k)/ (alpha - col(k)))
        // over the eval domain.
        let mut t_evals = Vec::new();
        let row_evals =
            polynom::eval_many(&self.prover_matrix_index.row_poly, &options.summing_domain);

        flame::start("double loop");
        for x_val_id in 0..options.evaluation_domain.len() {
            let x_val = options.evaluation_domain[x_val_id];

            // Getting sum_k (1/ (X - row(k))) * (val(k)/ (alpha - col(k)))
            let mut sum_without_vs = E::ZERO;
            let mut denom_terms: Vec<B> =
                row_evals.iter().map(|row_eval| x_val - *row_eval).collect();
            denom_terms = batch_inversion(&denom_terms);
            for id in 0..options.summing_domain.len() {
                let prod_term = coefficient_values[id] * E::from(denom_terms[id]);
                sum_without_vs += prod_term;
            }
            // This is v_H(X).
            let v_h_x = compute_vanishing_poly(x_val, options.eta, options.size_subgroup_h);
            //let v_h_x = vanishing_poly_for_mult_subgroup(x_val, self.options.size_subgroup_h);
            // This is finally v_H(X) * v_H(alpha) * sum_K (1/ (X - row(k))) * (val(k)/ (alpha - col(k)))
            let sum_with_vs = (sum_without_vs * E::from(v_h_x)) * v_h_alpha;
            t_evals.push(sum_with_vs);
        }
        flame::end("double loop");
        t_evals
    }*/

    #[cfg_attr(feature = "flame_it", flame("lincheck_prover"))]
<<<<<<< HEAD
    pub fn generate_poly_prod(
=======
    pub(crate) fn generate_t_alpha(
        &self,
        t_evals: Vec<E>,
        options: &FractalProverOptions<B>,
    ) -> Vec<E> {
        let mut t_alpha_eval_domain_poly: Vec<E> = t_evals.clone().to_vec();
        // let twiddles_evaluation_domain: Vec<B> =
        //     fft::get_inv_twiddles(options.evaluation_domain.len());
        fft::interpolate_poly(
            &mut t_alpha_eval_domain_poly,
            &options.l_domain_inv_twiddles,
        );
        t_alpha_eval_domain_poly
        // polynom::interpolate(
        //     &self
        //         .options
        //         .evaluation_domain
        //         .iter()
        //         .map(|i| E::from(*i))
        //         .collect::<Vec<E>>(),
        //     &t_evals.to_vec(),
        //     true,
        // )
    }

    #[cfg_attr(feature = "flame_it", flame("lincheck_prover"))]
    /// This function needs to compute the polynomial
    /// u_H(X, alpha)*f_1 - t_alpha*f_2
    pub(crate) fn generate_poly_prod(
>>>>>>> 0326ef01
        &self,
        alpha: E,
        t_alpha_coeffs: &Vec<E>,
        options: &FractalProverOptions<B>,
    ) -> Vec<E> {
        // here are the steps to this:
        // 1. find out how polynomials are represented and get u_H(X, alpha) = (X^|H| - alpha)/(X - alpha)
        // 2. Polynom includes a mul and a sub function, use these to do the respective ops
        //eta_to_h_size = eta.exp(B::PositiveInteger::from(self.options.size_subgroup_h));
        let alpha_to_h_size = alpha.exp(E::PositiveInteger::from(options.size_subgroup_h as u64));
        debug!("alpha_to_h_size: {}", &alpha_to_h_size);
        let mut u_numerator = vec![E::ZERO; (options.size_subgroup_h).try_into().unwrap()];
        u_numerator[0] = alpha_to_h_size.neg();
        u_numerator.push(E::ONE);
        /*let u_alpha_evals: Vec<E> = self
        .options
        .evaluation_domain
        .iter()
        .map(|e| polynom::eval(&u_numerator, E::from(*e)) / polynom::eval(&u_denominator, E::from(*e)))
        .collect();*/
        //let u_alpha_coeffs2 =
        //polynom::interpolate(&self.options.evaluation_domain, &u_alpha_evals, true);
        //let u_alpha_coeffs = polynom::div(&u_numerator, &u_denominator);

        // equivalent to polynom::div(&u_numerator, &vec![alpha.neg(), E::ONE]), but faster
        let u_alpha_coeffs = polynom::syn_div(&u_numerator, 1, alpha);
        //let reconstituted = polynom::mul(&u_alpha_coeffs, &u_denominator);

        flame::start("submul");
        let mut poly = polynom::sub(
            &polynom::mul(
                &u_alpha_coeffs,
                &self
                    .f_1_poly_coeffs
                    .iter()
                    .map(|i| E::from(*i))
                    .collect::<Vec<E>>(),
            ),
            &polynom::mul(
                t_alpha_coeffs,
                &self
                    .f_2_poly_coeffs
                    .iter()
                    .map(|i| E::from(*i))
                    .collect::<Vec<E>>(),
            ),
        );
        flame::end("submul");

        fractal_utils::polynomial_utils::get_to_degree_size(&mut poly);

        poly
    }
}

impl<
        B: StarkField,
        E: FieldElement<BaseField = B>,
        H: ElementHasher + ElementHasher<BaseField = B>,
    > LayeredSubProver<B, E, H> for LincheckProver<B, E, H>
{
    fn run_next_layer(
        &mut self,
        query: E,
        accumulator: &mut Accumulator<B, E, H>,
        options: &FractalProverOptions<B>,
    ) -> Result<(), ProverError> {
        match self.get_current_layer() {
            0 => {
                self.lincheck_layer_one(query, accumulator, options)?;
            }
            1 => {
                self.lincheck_layer_two(query, accumulator, options);
            }
            _ => (),
        };
        self.current_layer += 1;
        Ok(())
    }
    fn get_current_layer(&self) -> usize {
        self.current_layer.clone()
    }

    fn get_num_layers(&self) -> usize {
        2
    }

    // fn get_fractal_options(&self) -> FractalProverOptions<B> {
    //     self.options.clone()
    // }
}

impl<
        B: StarkField,
        E: FieldElement<BaseField = B>,
        H: ElementHasher + ElementHasher<BaseField = B>,
    > LayeredProver<B, E, H, LayeredLincheckProof<B, E>> for LincheckProver<B, E, H>
{
    #[cfg_attr(feature = "flame_it", flame("lincheck_prover"))]
    fn generate_proof(
        &mut self,
        prover_key: &Option<ProverKey<B, E, H>>,
        public_inputs_bytes: Vec<u8>,
        options: &FractalProverOptions<B>,
    ) -> Result<TopLevelProof<B, E, H>, ProverError> {
        // let options = self.get_fractal_options();
        let mut coin = RandomCoin::<B, H>::new(&public_inputs_bytes);

        let mut channel = DefaultFractalProverChannel::<B, E, H>::new(
            options.evaluation_domain.len(),
            options.num_queries,
            public_inputs_bytes.clone(),
        );
        let mut acc = Accumulator::<B, E, H>::new(
            options.evaluation_domain.len(),
            B::ONE,
            options.evaluation_domain.clone(),
            options.num_queries,
            options.fri_options.clone(),
            public_inputs_bytes,
        );

        acc.add_unchecked_polynomial(self.f_2_poly_coeffs.clone());
        acc.add_unchecked_polynomial(self.f_1_poly_coeffs.clone());
        let initial_commitment = acc.commit_layer()?;

        let mut layer_commitments = vec![];
        let mut local_queries = Vec::<E>::new();

        for i in 0..self.get_num_layers() {
            let previous_commit = acc.get_layer_commitment(i + 1)?;
            channel.commit_fractal_iop_layer(previous_commit);
            coin.reseed(previous_commit);

            let query = coin.draw().expect("failed to draw FRI alpha"); //channel.draw_fri_alpha();
            local_queries.push(query);
            self.run_next_layer(query, &mut acc, options)?;
            layer_commitments.push(acc.commit_layer()?); //todo: do something with this
        }

        let queries = acc.draw_query_positions()?;

        let initial_decommitment = acc.decommit_layer_with_queries(1, &queries)?;
        let layer_decommits = vec![
            acc.decommit_layer_with_queries(2, &queries)?,
            acc.decommit_layer_with_queries(3, &queries)?,
        ];
        let preprocessing_decommitment = prover_key
            .as_ref()
            .unwrap()
            .accumulator
            .decommit_layer_with_queries(1, &queries)?;

        let beta = local_queries[1];

        println!("Prover alpha?, beta: {}, {}", &local_queries[0], &beta);
        let gammas = vec![self.retrieve_gamma(beta)?];

        let low_degree_proof = acc.create_fri_proof()?;

        let proof = TopLevelProof {
            preprocessing_decommitment,
            layer_commitments: layer_commitments.to_vec(),
            layer_decommitments: layer_decommits,
            initial_commitment,
            initial_decommitment,
            unverified_misc: gammas,
            low_degree_proof,
        };
        Ok(proof)
    }
}<|MERGE_RESOLUTION|>--- conflicted
+++ resolved
@@ -224,7 +224,6 @@
     /// Fixing Y = alpha, this gives us t_alpha(X) = sum_k (v_H(X)/ (X - row(k))) * (v_H(alpha)/ (alpha - col(k))) * val(k).
     /// = v_H(alpha) * sum_k (v_H(X)/ (X - row(k))) * (val(k)/ (alpha - col(k)))
     #[cfg_attr(feature = "flame_it", flame("lincheck_prover"))]
-<<<<<<< HEAD
     pub fn generate_t_alpha(&self, alpha: E, options: &FractalProverOptions<B>) -> Vec<E> {
         let v_h_alpha =
             compute_vanishing_poly(alpha.clone(), E::from(options.eta), options.size_subgroup_h);
@@ -262,13 +261,6 @@
      
     /*#[cfg_attr(feature = "flame_it", flame("lincheck_prover"))]
     pub fn generate_t_alpha_evals(&self, alpha: E, options: &FractalProverOptions<B>) -> Vec<E> {
-=======
-    pub(crate) fn generate_t_alpha_evals(
-        &self,
-        alpha: E,
-        options: &FractalProverOptions<B>,
-    ) -> Vec<E> {
->>>>>>> 0326ef01
         // Lets get the coefficients (val(k)/ (alpha - col(k))
         // for all values of k, since these don't change with X.
         let col_evals =
@@ -320,40 +312,10 @@
         t_evals
     }*/
 
-    #[cfg_attr(feature = "flame_it", flame("lincheck_prover"))]
-<<<<<<< HEAD
-    pub fn generate_poly_prod(
-=======
-    pub(crate) fn generate_t_alpha(
-        &self,
-        t_evals: Vec<E>,
-        options: &FractalProverOptions<B>,
-    ) -> Vec<E> {
-        let mut t_alpha_eval_domain_poly: Vec<E> = t_evals.clone().to_vec();
-        // let twiddles_evaluation_domain: Vec<B> =
-        //     fft::get_inv_twiddles(options.evaluation_domain.len());
-        fft::interpolate_poly(
-            &mut t_alpha_eval_domain_poly,
-            &options.l_domain_inv_twiddles,
-        );
-        t_alpha_eval_domain_poly
-        // polynom::interpolate(
-        //     &self
-        //         .options
-        //         .evaluation_domain
-        //         .iter()
-        //         .map(|i| E::from(*i))
-        //         .collect::<Vec<E>>(),
-        //     &t_evals.to_vec(),
-        //     true,
-        // )
-    }
-
-    #[cfg_attr(feature = "flame_it", flame("lincheck_prover"))]
     /// This function needs to compute the polynomial
     /// u_H(X, alpha)*f_1 - t_alpha*f_2
-    pub(crate) fn generate_poly_prod(
->>>>>>> 0326ef01
+    #[cfg_attr(feature = "flame_it", flame("lincheck_prover"))]
+    pub fn generate_poly_prod(
         &self,
         alpha: E,
         t_alpha_coeffs: &Vec<E>,
